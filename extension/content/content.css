--- conflicted
+++ resolved
@@ -175,7 +175,6 @@
 }
 
 .unified-pr-message.error {
-<<<<<<< HEAD
     background: #ffebee;
     color: #c62828;
 }
@@ -218,23 +217,4 @@
     background: #f0f0f0;
     border-radius: 12px;
     padding: 2px 6px;
-} 
-=======
-    background: var(--red-50, #fff0f0);
-    color: var(--red-600, #c92100);
-    border: 1px solid var(--red-200, #fcc);
-}
-
-.unified-pr-message.warning {
-    background: #fff8e1;
-    color: #f57f17;
-    border: 1px solid #ffe082;
-}
-
-/* Container for when fallback to body is used */
-.unified-pr-view-container {
-    max-width: 1000px;
-    margin: 20px auto;
-    padding: 20px;
-}
->>>>>>> 924c94bd
+} 