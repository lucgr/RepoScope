console.log("%c Unified PR Viewer Extension Loaded ", "background: #222; color:rgb(82, 218, 172); font-size: 16px;");

// Immediately check storage to verify settings
chrome.storage.sync.get(["backendUrl", "repoUrls"], (result) => {
    console.log("%c Extension Settings ", "background: #222; color:rgb(115, 245, 165)", {
        hasBackendUrl: !!result.backendUrl,
        hasRepoUrls: !!result.repoUrls,
        backendUrl: result.backendUrl ? result.backendUrl.substring(0, 10) + "..." : "not set",
        repoUrls: result.repoUrls ? result.repoUrls.split("\n").length + " repos configured" : "not set"
    });
});

// Function to initialize the PR view
async function initializePRView() {
    try {
        // Debug the current page URL
        console.log("Current URL:", window.location.href);
        console.log("Pathname:", window.location.pathname);
        
        // Check if we're on a merge request page
        if (!window.location.pathname.includes("/-/merge_requests/")) {
            console.log("Not on a merge request page, skipping injection");
            return;
        }
        console.log("On a merge request page, proceeding with injection");

        // Get settings from storage
        const settings = await chrome.storage.sync.get(["backendUrl", "repoUrls", "gitlabToken", "username"]);
        if (!settings.backendUrl || !settings.repoUrls || !settings.gitlabToken || !settings.username) {
            console.error("Missing required settings:", {
                hasBackendUrl: !!settings.backendUrl,
                hasRepoUrls: !!settings.repoUrls,
                hasGitlabToken: !!settings.gitlabToken,
                hasUsername: !!settings.username
            });
            return;
        }
        console.log("All required settings found, proceeding with branch detection");

        // Try multiple selectors for the branch name
        const branchSelectors = [
            ".ref-container",                      // Primary selector based on actual DOM
            ".detail-page-description .ref-container", // Fallback for description area
            ".merge-request-details .ref-name",    // Additional selector
            ".merge-request-title-source"          // Title source element
        ];

        // Try to get branch name from URL first
        const urlMatch = window.location.pathname.match(/\/-\/merge_requests\/\d+\/diffs\?diff_id=\d+&start_sha=([^&]+)/);
        let branchName = urlMatch ? urlMatch[1] : null;

        // If no branch name from URL, try DOM selectors
        if (!branchName) {

            let branchElement = null;
            for (const selector of branchSelectors) {
                const elements = document.querySelectorAll(selector);
                console.log(`Selector ${selector} found ${elements.length} elements`);
                
                for (const element of elements) {
                    // Try to get branch name from different sources
                    const text = element.textContent?.trim();
                    const title = element.getAttribute("title");
                    
                    console.log("Checking element:", {
                        selector,
                        text,
                        title,
                        html: element.outerHTML
                    });
                    
                    if (title) {
                        branchElement = element;
                        branchName = title;
                        console.log("Found branch name from title:", branchName);
                        break;
                    } else if (text) {
                        branchElement = element;
                        branchName = text;
                        console.log("Found branch name from text:", branchName);
                        break;
                    }
                }
                
                if (branchName) break;
            }
        }

        if (!branchName) {
            console.error("Could not find branch name after all attempts");
            return;
        }

        // Extract task name from branch name
        const taskName = extractTaskName(branchName);
        if (!taskName) {
            console.log("Could not extract task name from branch:", branchName);
            return;
        }
        console.log("Extracted task name:", taskName);

        // Add unified PR view to the page
        addUnifiedPRView(taskName);
    } catch (error) {
        console.error("Error initializing PR view:", error);
    }
}

// Watch for URL changes (for GitLab's SPA navigation)
let lastUrl = window.location.href;
new MutationObserver(() => {
    const url = window.location.href;
    if (url !== lastUrl) {
        lastUrl = url;
        initializePRView();
    }
}).observe(document, { subtree: true, childList: true });

// Run on initial page load
if (document.readyState === "loading") {
    document.addEventListener("DOMContentLoaded", initializePRView);
} else {
    initializePRView();
}

function extractTaskName(branchName) {
    const patterns = [
        /^(feature|bug|bugfix|hotfix|fix|chore|task)\/([A-Z]+-\d+)/i, // JIRA-style with more prefixes
        /^(feature|bug|bugfix|hotfix|fix|chore|task)\/(\d+)/i, // Numeric with more prefixes
        /^([A-Z]+-\d+)/ // Just ticket number
    ];
    
    for (const pattern of patterns) {
        const match = branchName.match(pattern);
        if (match) {
            return match[2] || match[1];
        }
    }
    return null;
}

// Add a helper function for proxied fetch requests
function proxyFetch(url, options = {}) {
    return new Promise((resolve, reject) => {
        chrome.runtime.sendMessage({
            type: "PROXY_FETCH",
            url: url,
            options: options
        }, response => {
            if (chrome.runtime.lastError) {
                console.error("Error in proxyFetch runtime:", chrome.runtime.lastError);
                return reject(new Error(chrome.runtime.lastError.message));
            }
            
            if (response.success) {
                resolve(response.data);
            } else {
                reject(new Error(response.error || "Unknown error in proxy fetch"));
            }
        });
    });
}

async function addUnifiedPRView(taskName) {
    try {
        console.log("Starting to add unified PR view for task:", taskName);
        
        // Get settings from storage
        const { backendUrl, repoUrls, gitlabToken, username } = await chrome.storage.sync.get(["backendUrl", "repoUrls", "gitlabToken", "username"]);
        
        if (!backendUrl || !repoUrls || !gitlabToken || !username) {
            console.error("Missing required settings:", {
                hasBackendUrl: !!backendUrl,
                hasRepoUrls: !!repoUrls,
                hasGitlabToken: !!gitlabToken,
                hasUsername: !!username
            });
            return;
        }

        console.log("All settings present, proceeding with fetch");

        // Convert newline-separated URLs to array and encode them
        const urls = repoUrls.split("\n")
            .filter(url => url.trim())
            .map(url => encodeURIComponent(url));
        
        // Join URLs with '&repo_urls=' to create the query string, use the proxy fetch instead of direct fetch
        const queryString = urls.map(url => `repo_urls=${url}`).join("&");
        const apiUrl = `${backendUrl}/api/prs/unified?${queryString}`;
        
        console.log("Fetching unified PRs using proxy from:", apiUrl);
        const unifiedPRs = await proxyFetch(apiUrl);
        console.log("Received unified PRs data:", unifiedPRs);
        
        // Deduplicate PRs within each task based on web_url
        const dedupedPRs = unifiedPRs.map(task => {
            const uniquePRs = [];
            const seenUrls = new Set();
            
            for (const pr of task.prs) {
                if (!seenUrls.has(pr.web_url)) {
                    seenUrls.add(pr.web_url);
                    uniquePRs.push(pr);
                }
            }
            
            return {
                ...task,
                prs: uniquePRs
            };
        });
        
        // Find the task with matching name
        const taskPRs = dedupedPRs.find(task => task.task_name === taskName);
        if (!taskPRs) {
            console.error("No PRs found for task:", taskName);
            return;
        }

        console.log("Found matching task:", taskPRs);

        // For each PR, check approval status
        const prsWithApproval = [];
        
        for (const pr of taskPRs.prs) {
            try {
                // Use a more direct approach for status checking to avoid multiple network requests
                const approvalStatus = await checkPRApprovalStatus(pr.web_url);
                prsWithApproval.push({
                    ...pr,
                    isApproved: approvalStatus
                });
            } catch (err) {
                console.error("Error checking approval for PR:", pr.web_url, err);
                prsWithApproval.push({
                    ...pr,
                    isApproved: false
                });
            }
        }

        const taskWithApproval = { ...taskPRs, prs: prsWithApproval };
        console.log("Task with approval status:", taskWithApproval);
        
        // Create and inject the unified view
        const unifiedView = createUnifiedView(taskWithApproval);
        await injectUnifiedView(unifiedView);
        console.log("Unified view successfully injected");

        // Set up periodic refresh of approval status
        setInterval(async () => {
            try {
                const updatedPrsWithApproval = [];
                
                for (const pr of taskPRs.prs) {
                    try {
                        const approvalStatus = await checkPRApprovalStatus(pr.web_url);
                        updatedPrsWithApproval.push({
                            ...pr,
                            isApproved: approvalStatus
                        });
                    } catch (err) {
                        console.error("Error in refresh approval check:", err);
                        updatedPrsWithApproval.push({
                            ...pr,
                            isApproved: false
                        });
                    }
                }
                
                const updatedTaskWithApproval = { ...taskPRs, prs: updatedPrsWithApproval };
                const updatedView = createUnifiedView(updatedTaskWithApproval);
                
                const existingView = document.querySelector(".unified-pr-view");
                if (existingView) {
                    existingView.replaceWith(updatedView);
                    console.log("Unified view refreshed successfully");
                }
            } catch (error) {
                console.error("Error during periodic refresh:", error);
            }
        }, 30000); // Refresh every 30 seconds
    } catch (error) {
        console.error("Error adding unified PR view:", error);
    }
}

async function checkPRApprovalStatus(prUrl) {
    try {
        // Extract project and MR ID from URL
        const match = prUrl.match(/gitlab\.com\/([^/]+(?:\/[^/]+)*?)\/\-\/merge_requests\/(\d+)/);
        if (!match) {
            console.error("Could not extract project path and MR ID from URL:", prUrl);
            return false;
        }

        const [_, projectPath, mrId] = match;
        
        // Get GitLab token and username from storage
        const { gitlabToken, username } = await chrome.storage.sync.get(["gitlabToken", "username"]);
        if (!gitlabToken || !username) {
            console.error("Missing GitLab token or username");
            return false;
        }

        // Use proxy fetch for project info
        try {
            // First, get the project ID using proxy fetch
            const projectData = await proxyFetch(`https://gitlab.com/api/v4/projects/${encodeURIComponent(projectPath)}`, {
                headers: {
                    "Authorization": `Bearer ${gitlabToken}`
                }
            });

            const projectId = projectData.id;

            // Now fetch the MR approvals using proxy fetch
            const approvalData = await proxyFetch(`https://gitlab.com/api/v4/projects/${projectId}/merge_requests/${mrId}/approvals`, {
                headers: {
                    "Authorization": `Bearer ${gitlabToken}`
                }
            });

            // Check if the current user has approved
            if (approvalData.approved_by && Array.isArray(approvalData.approved_by)) {
                const hasApproved = approvalData.approved_by.some(approver => 
                    approver.user && approver.user.username === username
                );
                console.log(`Approval status for PR ${prUrl}:`, {
                    username,
                    hasApproved,
                    approvers: approvalData.approved_by.map(a => a.user?.username).filter(Boolean)
                });
                return hasApproved;
            }
            return false;
        } catch (error) {
            console.error("Error in proxy fetch for approval status:", error);
            return false;
        }
    } catch (error) {
        console.error("Error checking PR approval status:", error);
        return false;
    }
}

async function approveAllPRs(taskName) {
    try {
        const { backendUrl, repoUrls } = await chrome.storage.sync.get(["backendUrl", "repoUrls"]);
        
        if (!backendUrl || !repoUrls) {
            console.error("Missing required settings");
            return;
        }

        const urls = repoUrls.split("\n").filter(url => url.trim());
        
        // Use proxy fetch for approval
        const approveResponse = await proxyFetch(`${backendUrl}/api/prs/approve?task_name=${encodeURIComponent(taskName)}`, {
            method: "POST",
            headers: {
                "Content-Type": "application/json",
            },
            body: JSON.stringify({
                repo_urls: urls
            })
        });
        
        console.log("Approve response:", approveResponse);

        // Show success message
        const unifiedView = document.querySelector(".unified-pr-view");
        if (unifiedView) {
            unifiedView.innerHTML = `
                <div class="unified-pr-header">
                    <h3>Related Merge Requests</h3>
                    <div class="task-name">Task: ${taskName}</div>
                    <div class="status approved">All PRs Approved</div>
                </div>
                <div class="unified-pr-message success">
                    Successfully approved all related PRs
                </div>
            `;
        }
        
        // Wait longer before reloading to allow GitLab API to update
        await new Promise(resolve => setTimeout(resolve, 4000));
        
        // Instead of reloading the page, update the view with new data
        const queryString = urls.map(url => `repo_urls=${encodeURIComponent(url)}`).join("&");
        try {
            const unifiedPRs = await proxyFetch(`${backendUrl}/api/prs/unified?${queryString}`);
            const taskPRs = unifiedPRs.find(task => task.task_name === taskName);
            
            if (taskPRs) {
                // Check approval status for each PR
                const prsWithApproval = [];
                
                for (const pr of taskPRs.prs) {
                    try {
                        const approvalStatus = await checkPRApprovalStatus(pr.web_url);
                        prsWithApproval.push({
                            ...pr,
                            isApproved: approvalStatus
                        });
                    } catch (err) {
                        console.error("Error checking approval after approve all:", err);
                        prsWithApproval.push({
                            ...pr,
                            isApproved: false
                        });
                    }
                }

                const taskWithApproval = { ...taskPRs, prs: prsWithApproval };
                
                // Create and inject the updated view
                const updatedView = createUnifiedView(taskWithApproval);
                if (unifiedView) {
                    unifiedView.replaceWith(updatedView);
                }
            }
        } catch (error) {
            console.error("Error refreshing PRs after approval:", error);
            if (unifiedView) {
                unifiedView.innerHTML += `
                    <div class="unified-pr-message warning">
                        PRs were approved, but there was an error refreshing the view. Please reload the page.
                    </div>
                `;
            }
        }
    } catch (error) {
        console.error("Error approving PRs:", error);
        const unifiedView = document.querySelector(".unified-pr-view");
        if (unifiedView) {
            unifiedView.innerHTML = `
                <div class="unified-pr-header">
                    <h3>Related Merge Requests</h3>
                    <div class="task-name">Task: ${taskName}</div>
                    <div class="status error">Error</div>
                </div>
                <div class="unified-pr-message error">
                    Error approving PRs: ${error.message}
                </div>
            `;
        }
    }
}

async function checkPRPipelineStatus(prUrl) {
    try {
        // Extract project and MR ID from URL
        const match = prUrl.match(/gitlab\.com\/([^/]+(?:\/[^/]+)*?)\/\-\/merge_requests\/(\d+)/);
        if (!match) {
            console.error('Could not extract project path and MR ID from URL:', prUrl);
            return null;
        }

        const [_, projectPath, mrId] = match;
        
        // Get GitLab token
        const { gitlabToken } = await chrome.storage.sync.get(['gitlabToken']);
        if (!gitlabToken) {
            console.error('Missing GitLab token');
            return null;
        }

        // First, get the project ID
        const projectResponse = await fetch(`https://gitlab.com/api/v4/projects/${encodeURIComponent(projectPath)}`, {
            headers: {
                'Authorization': `Bearer ${gitlabToken}`
            }
        });

        if (!projectResponse.ok) {
            console.error('Failed to fetch project info:', projectResponse.status);
            return null;
        }

        const projectData = await projectResponse.json();
        const projectId = projectData.id;

        // Now fetch the MR pipelines
        const pipelinesResponse = await fetch(`https://gitlab.com/api/v4/projects/${projectId}/merge_requests/${mrId}/pipelines`, {
            headers: {
                'Authorization': `Bearer ${gitlabToken}`
            }
        });

        if (!pipelinesResponse.ok) {
            console.error('Failed to fetch pipeline status:', pipelinesResponse.status);
            return null;
        }

        const pipelines = await pipelinesResponse.json();
        
        // Return the status of the latest pipeline, if any
        if (pipelines && pipelines.length > 0) {
            return pipelines[0].status;
        }
        
        return null;
    } catch (error) {
        console.error('Error checking PR pipeline status:', error);
        return null;
    }
}

// Function to get pipeline status emoji
function getPipelineStatusEmoji(status) {
    if (!status) return '<span class="pipeline-status no-pipeline">No pipelines</span>';
    
    switch (status) {
        case 'success':
            return '<span class="pipeline-status success">Pipeline Success ✅</span>';
        case 'failed':
            return '<span class="pipeline-status failed">Pipeline Failed ❌</span>';
        case 'running':
        case 'pending':
            return '<span class="pipeline-status running">Pipeline Running ⏳</span>';
        default:
            return '<span class="pipeline-status unknown">' + status + '</span>';
    }
}

function createUnifiedView(taskPRs) {
    const container = document.createElement("div");
    container.className = "unified-pr-view";
    
    // Create header
    const header = document.createElement("div");
    header.className = "unified-pr-header";
    header.innerHTML = `
        <h3>Related Merge Requests</h3>
        <div class="task-name">Task: ${taskPRs.task_name}</div>
    `;
    container.appendChild(header);

    // Create PR list
    const prList = document.createElement("div");
    prList.className = "unified-pr-list";
    
    // Check if all PRs are approved
    const allApproved = taskPRs.prs.every(pr => pr.isApproved);

    // Add PR items
    taskPRs.prs.forEach(pr => {
        const prItem = document.createElement("div");
        prItem.className = `pr-item ${pr.isApproved ? "approved" : ""}`;
        prItem.innerHTML = `
<<<<<<< HEAD
            <a href="${pr.web_url}" target="_blank">${pr.repository_name} #${pr.iid}</a>
            <div class="status-badges">
                ${getPipelineStatusEmoji(pr.pipeline_status)}
                ${pr.isApproved ? 
                    '<span class="approval-status"><i class="checkmark">&#10003;</i> Approved</span>' : 
                    '<span class="approval-status pending">Not approved</span>'
                }
            </div>
=======
            <a href="${pr.web_url}" target="_blank" title="${pr.title || "No title"}">
                <div class="pr-item-content">
                    <span class="pr-title">${pr.title || "No title"}</span>
                    <span class="pr-repo-info">${pr.repository_name} #${pr.iid}</span>
                </div>
            </a>
            ${pr.isApproved ? 
                "<span class=\"approval-status\"><i class=\"checkmark\">&#10003;</i> Approved</span>" : 
                "<span class=\"approval-status pending\">Not approved</span>"
            }
>>>>>>> 924c94bd
        `;
        prList.appendChild(prItem);
    });
    
    container.appendChild(prList);

    // Add approve button or approved status
    if (!allApproved) {
        const approveButton = document.createElement("button");
        approveButton.className = "approve-all-btn";
        approveButton.textContent = "Approve All";
        approveButton.onclick = () => approveAllPRs(taskPRs.task_name);
        container.appendChild(approveButton);
    } else {
        const approvedStatus = document.createElement("div");
        approvedStatus.className = "status approved";
        approvedStatus.textContent = "All PRs Approved";
        container.appendChild(approvedStatus);
    }

    return container;
}

async function injectUnifiedView(view) {
    // Try multiple possible injection points
    const injectionPoints = [
        ".merge-request-description",
        ".detail-page-description",
        ".merge-request-details",
        ".merge-request-info",
        ".description",
        ".issuable-details",
        ".detail-page-header",
        ".merge-request"
    ];
    
    console.log("Attempting to inject unified view, searching for injection points...");
    
    let injectionPoint = null;
    for (const selector of injectionPoints) {
        const elements = document.querySelectorAll(selector);
        console.log(`Selector ${selector} found ${elements.length} elements`);
        
        if (elements.length > 0) {
            injectionPoint = elements[0];
            console.log("Found injection point:", {
                selector,
                element: injectionPoint.outerHTML.substring(0, 100) + "..."
            });
            break;
        }
    }
    
    if (!injectionPoint) {
        console.error("Could not find injection point, using body as fallback");
        // Use body as a fallback
        const container = document.createElement("div");
        container.className = "unified-pr-view-container";
        container.appendChild(view);
        document.body.prepend(container);
        return;
    }

    // Remove existing unified view if present
    const existingView = document.querySelector(".unified-pr-view");
    if (existingView) {
        console.log("Removing existing unified view");
        existingView.remove();
    }

    // Insert the unified view after the injection point
    console.log("Injecting unified view after:", injectionPoint);
    injectionPoint.parentNode.insertBefore(view, injectionPoint.nextSibling);
}

<<<<<<< HEAD
async function approveAllPRs(taskName) {
    const { backendUrl, repoUrls } = await chrome.storage.sync.get(['backendUrl', 'repoUrls']);
    
    if (!backendUrl || !repoUrls) {
        console.error('Missing required settings');
        return;
    }

    try {
        const urls = repoUrls.split('\n').filter(url => url.trim());
        
        const response = await fetch(`${backendUrl}/api/prs/approve?task_name=${encodeURIComponent(taskName)}`, {
            method: 'POST',
            headers: {
                'Content-Type': 'application/json',
            },
            body: JSON.stringify({
                repo_urls: urls
            })
        });

        if (response.ok) {
            // Show success message
            const unifiedView = document.querySelector('.unified-pr-view');
            if (unifiedView) {
                unifiedView.innerHTML = `
                    <div class="unified-pr-header">
                        <h3>Related Merge Requests</h3>
                        <div class="task-name">Task: ${taskName}</div>
                        <div class="status approved">All PRs Approved</div>
                    </div>
                    <div class="unified-pr-message success">
                        Successfully approved all related PRs
                    </div>
                `;
            }
            
            // Wait longer before reloading to allow GitLab API to update
            await new Promise(resolve => setTimeout(resolve, 5000));
            
            // Instead of reloading the page, update the view with new data
            const queryString = urls.map(url => `repo_urls=${encodeURIComponent(url)}`).join('&');
            const prsResponse = await fetch(`${backendUrl}/api/prs/unified?${queryString}`);
            
            if (prsResponse.ok) {
                const unifiedPRs = await prsResponse.json();
                const taskPRs = unifiedPRs.find(task => task.task_name === taskName);
                
                if (taskPRs) {
                    // Check approval status for each PR and pipeline status if needed
                    const prsWithStatus = await Promise.all(taskPRs.prs.map(async (pr) => {
                        const approvalStatus = await checkPRApprovalStatus(pr.web_url);
                        
                        // Check pipeline status if not available
                        let pipelineStatus = pr.pipeline_status;
                        if (!pipelineStatus) {
                            pipelineStatus = await checkPRPipelineStatus(pr.web_url);
                        }
                        
                        return { 
                            ...pr, 
                            isApproved: approvalStatus,
                            pipeline_status: pipelineStatus 
                        };
                    }));

                    const taskWithStatus = { ...taskPRs, prs: prsWithStatus };
                    
                    // Create and inject the updated view
                    const updatedView = createUnifiedView(taskWithStatus);
                    if (unifiedView) {
                        unifiedView.replaceWith(updatedView);
                    }
                }
            }
        } else {
            const error = await response.text();
            console.error('Failed to approve PRs:', error);
            const unifiedView = document.querySelector('.unified-pr-view');
            if (unifiedView) {
                unifiedView.innerHTML = `
                    <div class="unified-pr-header">
                        <h3>Related Merge Requests</h3>
                        <div class="task-name">Task: ${taskName}</div>
                        <div class="status error">Error</div>
                    </div>
                    <div class="unified-pr-message error">
                        Error approving PRs: ${error}
                    </div>
                `;
            }
        }
    } catch (error) {
        console.error('Error approving PRs:', error);
        const unifiedView = document.querySelector('.unified-pr-view');
        if (unifiedView) {
            unifiedView.innerHTML = `
                <div class="unified-pr-header">
                    <h3>Related Merge Requests</h3>
                    <div class="task-name">Task: ${taskName}</div>
                    <div class="status error">Error</div>
                </div>
                <div class="unified-pr-message error">
                    Error approving PRs: ${error.message}
                </div>
            `;
        }
    }
}

// Add CSS styles for the unified PR view
const styles = `
.unified-pr-view {
    margin: 16px 0;
    padding: 16px;
    background: var(--gray-10, #fafafa);
    border: 1px solid var(--border-color, #e5e5e5);
    border-radius: 4px;
    box-shadow: 0 1px 2px rgba(0, 0, 0, 0.05);
}

.unified-pr-header {
    margin-bottom: 16px;
}

.unified-pr-header h3 {
    margin: 0 0 8px 0;
    font-size: 16px;
    color: var(--gl-theme-accent, #1f75cb);
    font-weight: 600;
}

.task-name {
    color: var(--gl-text-secondary, #586069);
    font-size: 14px;
}

.unified-pr-list {
    margin-bottom: 16px;
}

.pr-item {
    display: flex;
    align-items: center;
    justify-content: space-between;
    padding: 8px 12px;
    margin: 4px 0;
    border-radius: 4px;
    background: var(--white, white);
    border: 1px solid var(--border-color, #e5e5e5);
}

.pr-item.approved {
    background: var(--green-50, #f0faf5);
    border-color: var(--green-200, #cbe2d1);
}

.pr-item a {
    color: var(--blue-600, #1068bf);
    text-decoration: none;
    font-size: 14px;
    flex-grow: 1;
}

.pr-item a:hover {
    text-decoration: underline;
}

.approval-status {
    display: inline-flex;
    align-items: center;
    padding: 2px 8px;
    border-radius: 12px;
    font-size: 12px;
    margin-left: 8px;
}

.approval-status .checkmark {
    font-style: normal;
    margin-right: 4px;
    font-weight: bold;
}

.approval-status.pending {
    background: var(--gray-50, #f0f0f0);
    color: var(--gl-text-secondary, #666);
}

.pr-item .approval-status {
    background: var(--green-50, #f0faf5);
    color: var(--green-600, #1aaa55);
    border: 1px solid var(--green-200, #cbe2d1);
}

.approve-all-btn {
    background: var(--green-500, #1aaa55);
    color: white;
    border: none;
    border-radius: 4px;
    padding: 8px 16px;
    font-size: 14px;
    cursor: pointer;
    width: 100%;
    transition: background-color 0.2s;
}

.approve-all-btn:hover {
    background: var(--green-600, #168f48);
}

.status {
    display: inline-block;
    padding: 4px 8px;
    border-radius: 4px;
    font-size: 12px;
    margin-top: 8px;
}

.status.approved {
    background: var(--green-50, #f0faf5);
    color: var(--green-600, #1aaa55);
    border: 1px solid var(--green-200, #cbe2d1);
}

.unified-pr-message {
    padding: 10px;
    border-radius: 4px;
    margin: 10px 0;
}

.unified-pr-message.success {
    background: var(--green-50, #f0faf5);
    color: var(--green-600, #1aaa55);
    border: 1px solid var(--green-200, #cbe2d1);
}

.unified-pr-message.error {
    background: var(--red-50, #fff0f0);
    color: var(--red-600, #c92100);
    border: 1px solid var(--red-200, #fcc);
=======
// Ensure the CSS file is loaded
function loadCSS(path) {
    const link = document.createElement("link");
    link.rel = "stylesheet";
    link.type = "text/css";
    link.href = chrome.runtime.getURL(path);
    document.head.appendChild(link);
>>>>>>> 924c94bd
}

// Load the external CSS file
loadCSS("content/content.css");<|MERGE_RESOLUTION|>--- conflicted
+++ resolved
@@ -345,6 +345,175 @@
     }
 }
 
+async function checkPRPipelineStatus(prUrl) {
+    try {
+        // Extract project and MR ID from URL
+        const match = prUrl.match(/gitlab\.com\/([^/]+(?:\/[^/]+)*?)\/\-\/merge_requests\/(\d+)/);
+        if (!match) {
+            console.error('Could not extract project path and MR ID from URL:', prUrl);
+            return null;
+        }
+
+        const [_, projectPath, mrId] = match;
+        
+        // Get GitLab token
+        const { gitlabToken } = await chrome.storage.sync.get(['gitlabToken']);
+        if (!gitlabToken) {
+            console.error('Missing GitLab token');
+            return null;
+        }
+
+        // First, get the project ID
+        const projectResponse = await fetch(`https://gitlab.com/api/v4/projects/${encodeURIComponent(projectPath)}`, {
+            headers: {
+                'Authorization': `Bearer ${gitlabToken}`
+            }
+        });
+
+        if (!projectResponse.ok) {
+            console.error('Failed to fetch project info:', projectResponse.status);
+            return null;
+        }
+
+        const projectData = await projectResponse.json();
+        const projectId = projectData.id;
+
+        // Now fetch the MR pipelines
+        const pipelinesResponse = await fetch(`https://gitlab.com/api/v4/projects/${projectId}/merge_requests/${mrId}/pipelines`, {
+            headers: {
+                'Authorization': `Bearer ${gitlabToken}`
+            }
+        });
+
+        if (!pipelinesResponse.ok) {
+            console.error('Failed to fetch pipeline status:', pipelinesResponse.status);
+            return null;
+        }
+
+        const pipelines = await pipelinesResponse.json();
+        
+        // Return the status of the latest pipeline, if any
+        if (pipelines && pipelines.length > 0) {
+            return pipelines[0].status;
+        }
+        
+        return null;
+    } catch (error) {
+        console.error('Error checking PR pipeline status:', error);
+        return null;
+    }
+}
+
+// Function to get pipeline status emoji
+function getPipelineStatusEmoji(status) {
+    if (!status) return '<span class="pipeline-status no-pipeline">No pipelines</span>';
+    
+    switch (status) {
+        case 'success':
+            return '<span class="pipeline-status success">Pipeline Success ✅</span>';
+        case 'failed':
+            return '<span class="pipeline-status failed">Pipeline Failed ❌</span>';
+        case 'running':
+        case 'pending':
+            return '<span class="pipeline-status running">Pipeline Running ⏳</span>';
+        default:
+            return '<span class="pipeline-status unknown">' + status + '</span>';
+    }
+}
+
+function createUnifiedView(taskPRs) {
+    const container = document.createElement('div');
+    container.className = 'unified-pr-view';
+    
+    // Create header
+    const header = document.createElement('div');
+    header.className = 'unified-pr-header';
+    header.innerHTML = `
+        <h3>Related Merge Requests</h3>
+        <div class="task-name">Task: ${taskPRs.task_name}</div>
+    `;
+    container.appendChild(header);
+
+    // Create PR list
+    const prList = document.createElement('div');
+    prList.className = 'unified-pr-list';
+    
+    // Check if all PRs are approved
+    const allApproved = taskPRs.prs.every(pr => pr.isApproved);
+
+    // Add PR items
+    taskPRs.prs.forEach(pr => {
+        const prItem = document.createElement('div');
+        prItem.className = `pr-item ${pr.isApproved ? 'approved' : ''}`;
+        prItem.innerHTML = `
+            <a href="${pr.web_url}" target="_blank">${pr.repository_name} #${pr.iid}</a>
+            <div class="status-badges">
+                ${getPipelineStatusEmoji(pr.pipeline_status)}
+                ${pr.isApproved ? 
+                    '<span class="approval-status"><i class="checkmark">&#10003;</i> Approved</span>' : 
+                    '<span class="approval-status pending">Not approved</span>'
+                }
+            </div>
+        `;
+        prList.appendChild(prItem);
+    });
+    
+    container.appendChild(prList);
+
+    // Add approve button or approved status
+    if (!allApproved) {
+        const approveButton = document.createElement('button');
+        approveButton.className = 'approve-all-btn';
+        approveButton.textContent = 'Approve All';
+        approveButton.onclick = () => approveAllPRs(taskPRs.task_name);
+        container.appendChild(approveButton);
+    } else {
+        const approvedStatus = document.createElement('div');
+        approvedStatus.className = 'status approved';
+        approvedStatus.textContent = 'All PRs Approved';
+        container.appendChild(approvedStatus);
+    }
+
+    return container;
+}
+
+async function injectUnifiedView(view) {
+    // Try multiple possible injection points
+    const injectionPoints = [
+        '.merge-request-description',
+        '.detail-page-description',
+        '[data-testid="merge-request-description"]',
+        '.merge-request-details',
+        '.merge-request-info',
+        '.mr-widget-content',
+        '.mr-widget-section',
+        '.description'
+    ];
+    
+    let injectionPoint = null;
+    for (const selector of injectionPoints) {
+        const element = document.querySelector(selector);
+        if (element) {
+            injectionPoint = element;
+            break;
+        }
+    }
+    
+    if (!injectionPoint) {
+        console.error('Could not find injection point');
+        return;
+    }
+
+    // Remove existing unified view if present
+    const existingView = document.querySelector('.unified-pr-view');
+    if (existingView) {
+        existingView.remove();
+    }
+
+    // Insert the unified view after the injection point
+    injectionPoint.parentNode.insertBefore(view, injectionPoint.nextSibling);
+}
+
 async function approveAllPRs(taskName) {
     try {
         const { backendUrl, repoUrls } = await chrome.storage.sync.get(["backendUrl", "repoUrls"]);
@@ -396,304 +565,6 @@
             if (taskPRs) {
                 // Check approval status for each PR
                 const prsWithApproval = [];
-                
-                for (const pr of taskPRs.prs) {
-                    try {
-                        const approvalStatus = await checkPRApprovalStatus(pr.web_url);
-                        prsWithApproval.push({
-                            ...pr,
-                            isApproved: approvalStatus
-                        });
-                    } catch (err) {
-                        console.error("Error checking approval after approve all:", err);
-                        prsWithApproval.push({
-                            ...pr,
-                            isApproved: false
-                        });
-                    }
-                }
-
-                const taskWithApproval = { ...taskPRs, prs: prsWithApproval };
-                
-                // Create and inject the updated view
-                const updatedView = createUnifiedView(taskWithApproval);
-                if (unifiedView) {
-                    unifiedView.replaceWith(updatedView);
-                }
-            }
-        } catch (error) {
-            console.error("Error refreshing PRs after approval:", error);
-            if (unifiedView) {
-                unifiedView.innerHTML += `
-                    <div class="unified-pr-message warning">
-                        PRs were approved, but there was an error refreshing the view. Please reload the page.
-                    </div>
-                `;
-            }
-        }
-    } catch (error) {
-        console.error("Error approving PRs:", error);
-        const unifiedView = document.querySelector(".unified-pr-view");
-        if (unifiedView) {
-            unifiedView.innerHTML = `
-                <div class="unified-pr-header">
-                    <h3>Related Merge Requests</h3>
-                    <div class="task-name">Task: ${taskName}</div>
-                    <div class="status error">Error</div>
-                </div>
-                <div class="unified-pr-message error">
-                    Error approving PRs: ${error.message}
-                </div>
-            `;
-        }
-    }
-}
-
-async function checkPRPipelineStatus(prUrl) {
-    try {
-        // Extract project and MR ID from URL
-        const match = prUrl.match(/gitlab\.com\/([^/]+(?:\/[^/]+)*?)\/\-\/merge_requests\/(\d+)/);
-        if (!match) {
-            console.error('Could not extract project path and MR ID from URL:', prUrl);
-            return null;
-        }
-
-        const [_, projectPath, mrId] = match;
-        
-        // Get GitLab token
-        const { gitlabToken } = await chrome.storage.sync.get(['gitlabToken']);
-        if (!gitlabToken) {
-            console.error('Missing GitLab token');
-            return null;
-        }
-
-        // First, get the project ID
-        const projectResponse = await fetch(`https://gitlab.com/api/v4/projects/${encodeURIComponent(projectPath)}`, {
-            headers: {
-                'Authorization': `Bearer ${gitlabToken}`
-            }
-        });
-
-        if (!projectResponse.ok) {
-            console.error('Failed to fetch project info:', projectResponse.status);
-            return null;
-        }
-
-        const projectData = await projectResponse.json();
-        const projectId = projectData.id;
-
-        // Now fetch the MR pipelines
-        const pipelinesResponse = await fetch(`https://gitlab.com/api/v4/projects/${projectId}/merge_requests/${mrId}/pipelines`, {
-            headers: {
-                'Authorization': `Bearer ${gitlabToken}`
-            }
-        });
-
-        if (!pipelinesResponse.ok) {
-            console.error('Failed to fetch pipeline status:', pipelinesResponse.status);
-            return null;
-        }
-
-        const pipelines = await pipelinesResponse.json();
-        
-        // Return the status of the latest pipeline, if any
-        if (pipelines && pipelines.length > 0) {
-            return pipelines[0].status;
-        }
-        
-        return null;
-    } catch (error) {
-        console.error('Error checking PR pipeline status:', error);
-        return null;
-    }
-}
-
-// Function to get pipeline status emoji
-function getPipelineStatusEmoji(status) {
-    if (!status) return '<span class="pipeline-status no-pipeline">No pipelines</span>';
-    
-    switch (status) {
-        case 'success':
-            return '<span class="pipeline-status success">Pipeline Success ✅</span>';
-        case 'failed':
-            return '<span class="pipeline-status failed">Pipeline Failed ❌</span>';
-        case 'running':
-        case 'pending':
-            return '<span class="pipeline-status running">Pipeline Running ⏳</span>';
-        default:
-            return '<span class="pipeline-status unknown">' + status + '</span>';
-    }
-}
-
-function createUnifiedView(taskPRs) {
-    const container = document.createElement("div");
-    container.className = "unified-pr-view";
-    
-    // Create header
-    const header = document.createElement("div");
-    header.className = "unified-pr-header";
-    header.innerHTML = `
-        <h3>Related Merge Requests</h3>
-        <div class="task-name">Task: ${taskPRs.task_name}</div>
-    `;
-    container.appendChild(header);
-
-    // Create PR list
-    const prList = document.createElement("div");
-    prList.className = "unified-pr-list";
-    
-    // Check if all PRs are approved
-    const allApproved = taskPRs.prs.every(pr => pr.isApproved);
-
-    // Add PR items
-    taskPRs.prs.forEach(pr => {
-        const prItem = document.createElement("div");
-        prItem.className = `pr-item ${pr.isApproved ? "approved" : ""}`;
-        prItem.innerHTML = `
-<<<<<<< HEAD
-            <a href="${pr.web_url}" target="_blank">${pr.repository_name} #${pr.iid}</a>
-            <div class="status-badges">
-                ${getPipelineStatusEmoji(pr.pipeline_status)}
-                ${pr.isApproved ? 
-                    '<span class="approval-status"><i class="checkmark">&#10003;</i> Approved</span>' : 
-                    '<span class="approval-status pending">Not approved</span>'
-                }
-            </div>
-=======
-            <a href="${pr.web_url}" target="_blank" title="${pr.title || "No title"}">
-                <div class="pr-item-content">
-                    <span class="pr-title">${pr.title || "No title"}</span>
-                    <span class="pr-repo-info">${pr.repository_name} #${pr.iid}</span>
-                </div>
-            </a>
-            ${pr.isApproved ? 
-                "<span class=\"approval-status\"><i class=\"checkmark\">&#10003;</i> Approved</span>" : 
-                "<span class=\"approval-status pending\">Not approved</span>"
-            }
->>>>>>> 924c94bd
-        `;
-        prList.appendChild(prItem);
-    });
-    
-    container.appendChild(prList);
-
-    // Add approve button or approved status
-    if (!allApproved) {
-        const approveButton = document.createElement("button");
-        approveButton.className = "approve-all-btn";
-        approveButton.textContent = "Approve All";
-        approveButton.onclick = () => approveAllPRs(taskPRs.task_name);
-        container.appendChild(approveButton);
-    } else {
-        const approvedStatus = document.createElement("div");
-        approvedStatus.className = "status approved";
-        approvedStatus.textContent = "All PRs Approved";
-        container.appendChild(approvedStatus);
-    }
-
-    return container;
-}
-
-async function injectUnifiedView(view) {
-    // Try multiple possible injection points
-    const injectionPoints = [
-        ".merge-request-description",
-        ".detail-page-description",
-        ".merge-request-details",
-        ".merge-request-info",
-        ".description",
-        ".issuable-details",
-        ".detail-page-header",
-        ".merge-request"
-    ];
-    
-    console.log("Attempting to inject unified view, searching for injection points...");
-    
-    let injectionPoint = null;
-    for (const selector of injectionPoints) {
-        const elements = document.querySelectorAll(selector);
-        console.log(`Selector ${selector} found ${elements.length} elements`);
-        
-        if (elements.length > 0) {
-            injectionPoint = elements[0];
-            console.log("Found injection point:", {
-                selector,
-                element: injectionPoint.outerHTML.substring(0, 100) + "..."
-            });
-            break;
-        }
-    }
-    
-    if (!injectionPoint) {
-        console.error("Could not find injection point, using body as fallback");
-        // Use body as a fallback
-        const container = document.createElement("div");
-        container.className = "unified-pr-view-container";
-        container.appendChild(view);
-        document.body.prepend(container);
-        return;
-    }
-
-    // Remove existing unified view if present
-    const existingView = document.querySelector(".unified-pr-view");
-    if (existingView) {
-        console.log("Removing existing unified view");
-        existingView.remove();
-    }
-
-    // Insert the unified view after the injection point
-    console.log("Injecting unified view after:", injectionPoint);
-    injectionPoint.parentNode.insertBefore(view, injectionPoint.nextSibling);
-}
-
-<<<<<<< HEAD
-async function approveAllPRs(taskName) {
-    const { backendUrl, repoUrls } = await chrome.storage.sync.get(['backendUrl', 'repoUrls']);
-    
-    if (!backendUrl || !repoUrls) {
-        console.error('Missing required settings');
-        return;
-    }
-
-    try {
-        const urls = repoUrls.split('\n').filter(url => url.trim());
-        
-        const response = await fetch(`${backendUrl}/api/prs/approve?task_name=${encodeURIComponent(taskName)}`, {
-            method: 'POST',
-            headers: {
-                'Content-Type': 'application/json',
-            },
-            body: JSON.stringify({
-                repo_urls: urls
-            })
-        });
-
-        if (response.ok) {
-            // Show success message
-            const unifiedView = document.querySelector('.unified-pr-view');
-            if (unifiedView) {
-                unifiedView.innerHTML = `
-                    <div class="unified-pr-header">
-                        <h3>Related Merge Requests</h3>
-                        <div class="task-name">Task: ${taskName}</div>
-                        <div class="status approved">All PRs Approved</div>
-                    </div>
-                    <div class="unified-pr-message success">
-                        Successfully approved all related PRs
-                    </div>
-                `;
-            }
-            
-            // Wait longer before reloading to allow GitLab API to update
-            await new Promise(resolve => setTimeout(resolve, 5000));
-            
-            // Instead of reloading the page, update the view with new data
-            const queryString = urls.map(url => `repo_urls=${encodeURIComponent(url)}`).join('&');
-            const prsResponse = await fetch(`${backendUrl}/api/prs/unified?${queryString}`);
-            
-            if (prsResponse.ok) {
-                const unifiedPRs = await prsResponse.json();
-                const taskPRs = unifiedPRs.find(task => task.task_name === taskName);
                 
                 if (taskPRs) {
                     // Check approval status for each PR and pipeline status if needed
@@ -721,27 +592,28 @@
                         unifiedView.replaceWith(updatedView);
                     }
                 }
-            }
-        } else {
-            const error = await response.text();
-            console.error('Failed to approve PRs:', error);
-            const unifiedView = document.querySelector('.unified-pr-view');
+
+                const taskWithApproval = { ...taskPRs, prs: prsWithApproval };
+                
+                // Create and inject the updated view
+                const updatedView = createUnifiedView(taskWithApproval);
+                if (unifiedView) {
+                    unifiedView.replaceWith(updatedView);
+                }
+            }
+        } catch (error) {
+            console.error("Error refreshing PRs after approval:", error);
             if (unifiedView) {
-                unifiedView.innerHTML = `
-                    <div class="unified-pr-header">
-                        <h3>Related Merge Requests</h3>
-                        <div class="task-name">Task: ${taskName}</div>
-                        <div class="status error">Error</div>
-                    </div>
-                    <div class="unified-pr-message error">
-                        Error approving PRs: ${error}
+                unifiedView.innerHTML += `
+                    <div class="unified-pr-message warning">
+                        PRs were approved, but there was an error refreshing the view. Please reload the page.
                     </div>
                 `;
             }
         }
     } catch (error) {
-        console.error('Error approving PRs:', error);
-        const unifiedView = document.querySelector('.unified-pr-view');
+        console.error("Error approving PRs:", error);
+        const unifiedView = document.querySelector(".unified-pr-view");
         if (unifiedView) {
             unifiedView.innerHTML = `
                 <div class="unified-pr-header">
@@ -757,137 +629,116 @@
     }
 }
 
-// Add CSS styles for the unified PR view
-const styles = `
-.unified-pr-view {
-    margin: 16px 0;
-    padding: 16px;
-    background: var(--gray-10, #fafafa);
-    border: 1px solid var(--border-color, #e5e5e5);
-    border-radius: 4px;
-    box-shadow: 0 1px 2px rgba(0, 0, 0, 0.05);
-}
-
-.unified-pr-header {
-    margin-bottom: 16px;
-}
-
-.unified-pr-header h3 {
-    margin: 0 0 8px 0;
-    font-size: 16px;
-    color: var(--gl-theme-accent, #1f75cb);
-    font-weight: 600;
-}
-
-.task-name {
-    color: var(--gl-text-secondary, #586069);
-    font-size: 14px;
-}
-
-.unified-pr-list {
-    margin-bottom: 16px;
-}
-
-.pr-item {
-    display: flex;
-    align-items: center;
-    justify-content: space-between;
-    padding: 8px 12px;
-    margin: 4px 0;
-    border-radius: 4px;
-    background: var(--white, white);
-    border: 1px solid var(--border-color, #e5e5e5);
-}
-
-.pr-item.approved {
-    background: var(--green-50, #f0faf5);
-    border-color: var(--green-200, #cbe2d1);
-}
-
-.pr-item a {
-    color: var(--blue-600, #1068bf);
-    text-decoration: none;
-    font-size: 14px;
-    flex-grow: 1;
-}
-
-.pr-item a:hover {
-    text-decoration: underline;
-}
-
-.approval-status {
-    display: inline-flex;
-    align-items: center;
-    padding: 2px 8px;
-    border-radius: 12px;
-    font-size: 12px;
-    margin-left: 8px;
-}
-
-.approval-status .checkmark {
-    font-style: normal;
-    margin-right: 4px;
-    font-weight: bold;
-}
-
-.approval-status.pending {
-    background: var(--gray-50, #f0f0f0);
-    color: var(--gl-text-secondary, #666);
-}
-
-.pr-item .approval-status {
-    background: var(--green-50, #f0faf5);
-    color: var(--green-600, #1aaa55);
-    border: 1px solid var(--green-200, #cbe2d1);
-}
-
-.approve-all-btn {
-    background: var(--green-500, #1aaa55);
-    color: white;
-    border: none;
-    border-radius: 4px;
-    padding: 8px 16px;
-    font-size: 14px;
-    cursor: pointer;
-    width: 100%;
-    transition: background-color 0.2s;
-}
-
-.approve-all-btn:hover {
-    background: var(--green-600, #168f48);
-}
-
-.status {
-    display: inline-block;
-    padding: 4px 8px;
-    border-radius: 4px;
-    font-size: 12px;
-    margin-top: 8px;
-}
-
-.status.approved {
-    background: var(--green-50, #f0faf5);
-    color: var(--green-600, #1aaa55);
-    border: 1px solid var(--green-200, #cbe2d1);
-}
-
-.unified-pr-message {
-    padding: 10px;
-    border-radius: 4px;
-    margin: 10px 0;
-}
-
-.unified-pr-message.success {
-    background: var(--green-50, #f0faf5);
-    color: var(--green-600, #1aaa55);
-    border: 1px solid var(--green-200, #cbe2d1);
-}
-
-.unified-pr-message.error {
-    background: var(--red-50, #fff0f0);
-    color: var(--red-600, #c92100);
-    border: 1px solid var(--red-200, #fcc);
-=======
+function createUnifiedView(taskPRs) {
+    const container = document.createElement("div");
+    container.className = "unified-pr-view";
+    
+    // Create header
+    const header = document.createElement("div");
+    header.className = "unified-pr-header";
+    header.innerHTML = `
+        <h3>Related Merge Requests</h3>
+        <div class="task-name">Task: ${taskPRs.task_name}</div>
+    `;
+    container.appendChild(header);
+
+    // Create PR list
+    const prList = document.createElement("div");
+    prList.className = "unified-pr-list";
+    
+    // Check if all PRs are approved
+    const allApproved = taskPRs.prs.every(pr => pr.isApproved);
+
+    // Add PR items
+    taskPRs.prs.forEach(pr => {
+        const prItem = document.createElement("div");
+        prItem.className = `pr-item ${pr.isApproved ? "approved" : ""}`;
+        prItem.innerHTML = `
+            <a href="${pr.web_url}" target="_blank" title="${pr.title || "No title"}">
+                <div class="pr-item-content">
+                    <span class="pr-title">${pr.title || "No title"}</span>
+                    <span class="pr-repo-info">${pr.repository_name} #${pr.iid}</span>
+                </div>
+            </a>
+            ${pr.isApproved ? 
+                "<span class=\"approval-status\"><i class=\"checkmark\">&#10003;</i> Approved</span>" : 
+                "<span class=\"approval-status pending\">Not approved</span>"
+            }
+        `;
+        prList.appendChild(prItem);
+    });
+    
+    container.appendChild(prList);
+
+    // Add approve button or approved status
+    if (!allApproved) {
+        const approveButton = document.createElement("button");
+        approveButton.className = "approve-all-btn";
+        approveButton.textContent = "Approve All";
+        approveButton.onclick = () => approveAllPRs(taskPRs.task_name);
+        container.appendChild(approveButton);
+    } else {
+        const approvedStatus = document.createElement("div");
+        approvedStatus.className = "status approved";
+        approvedStatus.textContent = "All PRs Approved";
+        container.appendChild(approvedStatus);
+    }
+
+    return container;
+}
+
+async function injectUnifiedView(view) {
+    // Try multiple possible injection points
+    const injectionPoints = [
+        ".merge-request-description",
+        ".detail-page-description",
+        ".merge-request-details",
+        ".merge-request-info",
+        ".description",
+        ".issuable-details",
+        ".detail-page-header",
+        ".merge-request"
+    ];
+    
+    console.log("Attempting to inject unified view, searching for injection points...");
+    
+    let injectionPoint = null;
+    for (const selector of injectionPoints) {
+        const elements = document.querySelectorAll(selector);
+        console.log(`Selector ${selector} found ${elements.length} elements`);
+        
+        if (elements.length > 0) {
+            injectionPoint = elements[0];
+            console.log("Found injection point:", {
+                selector,
+                element: injectionPoint.outerHTML.substring(0, 100) + "..."
+            });
+            break;
+        }
+    }
+    
+    if (!injectionPoint) {
+        console.error("Could not find injection point, using body as fallback");
+        // Use body as a fallback
+        const container = document.createElement("div");
+        container.className = "unified-pr-view-container";
+        container.appendChild(view);
+        document.body.prepend(container);
+        return;
+    }
+
+    // Remove existing unified view if present
+    const existingView = document.querySelector(".unified-pr-view");
+    if (existingView) {
+        console.log("Removing existing unified view");
+        existingView.remove();
+    }
+
+    // Insert the unified view after the injection point
+    console.log("Injecting unified view after:", injectionPoint);
+    injectionPoint.parentNode.insertBefore(view, injectionPoint.nextSibling);
+}
+
 // Ensure the CSS file is loaded
 function loadCSS(path) {
     const link = document.createElement("link");
@@ -895,7 +746,6 @@
     link.type = "text/css";
     link.href = chrome.runtime.getURL(path);
     document.head.appendChild(link);
->>>>>>> 924c94bd
 }
 
 // Load the external CSS file
