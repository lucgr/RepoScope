--- conflicted
+++ resolved
@@ -422,7 +422,6 @@
     margin-top: 5px;
 }
 
-<<<<<<< HEAD
 .status-badges {
     display: flex;
     align-items: center;
@@ -461,33 +460,4 @@
     background: #f0f0f0;
     border-radius: 12px;
     padding: 2px 6px;
-} 
-=======
-.loading {
-    padding: 15px;
-    text-align: center;
-    color: #555;
-    background: #f0f8ff;
-    border-radius: 4px;
-    border: 1px solid #b3d9ff;
-}
-
-.pr-item-content {
-    display: flex;
-    flex-direction: column;
-    overflow: hidden;
-}
-
-.pr-title {
-    font-weight: 500;
-    white-space: nowrap;
-    overflow: hidden;
-    text-overflow: ellipsis;
-    margin-bottom: 2px;
-}
-
-.pr-repo-info {
-    font-size: 12px;
-    color: #586069;
-}
->>>>>>> 924c94bd
+} 